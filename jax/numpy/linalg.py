--- conflicted
+++ resolved
@@ -67,10 +67,7 @@
 
 
 @_wraps(onp.linalg.slogdet)
-<<<<<<< HEAD
 @custom_transforms
-=======
->>>>>>> d691f812
 @jit
 def slogdet(a):
   a = _promote_arg_dtypes(np.asarray(a))
